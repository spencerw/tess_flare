import matplotlib as mpl
#import matplotlib.pylab as plt
from astropy.io import fits
from astropy.table import Table
from astropy.stats import LombScargle
import pandas as pd
import numpy as np
#import exoplanet as xo
import os
import celerite
from celerite import terms
from scipy.optimize import minimize, curve_fit
import time
import pickle

from flareTools import FINDflare, IRLSSpline, id_segments, update_progress, aflare1, autocorr_estimator

mpl.rcParams.update({'font.size': 18, 'font.family': 'STIXGeneral', 'mathtext.fontset': 'stix',
                            'image.cmap': 'viridis'})

def iterGaussProc(time, flux, flux_err, period_guess, interval=15, num_iter=5, debug=False):
    
    if interval > 1:
        # Start by downsampling the data before doing GP regression
        # Using an interval of 15 takes us from 2 minute to 30 minute cadence
        x = np.empty(len(time)//interval)
        y = np.empty(len(flux)//interval)
        yerr = np.empty(len(flux_err)//interval)

        # Calculate the average of every interval of points
        for idx in range(len(x)):
            i1 = idx*interval
            i2 = (idx+1)*interval
            if i2 > len(time)-1:
                i2 = len(time)-1
            x[idx] = np.mean(time[i1:i2])
            y[idx] = np.mean(flux[i1:i2])
            yerr[idx] = np.mean(flux_err[i1:i2])
    else:
        x = time
        y = flux
        yerr = flux_err
    
    if debug:
        print('Run iterative GP regression with i=' + str(interval) + ' (' + str(len(x)) + ' points)', flush=True)
    
    # Here is the kernel we will use for the GP regression
    # It consists of a sum of two stochastically driven damped harmonic
    # oscillators. One of the terms has Q fixed at 1/sqrt(2), which
    # forces it to be non-periodic. There is also a white noise term
    # included.
    
    # A non-periodic component
    Q = 1.0 / np.sqrt(2.0)
    w0 = 3.0
    S0 = np.var(y) / (w0 * Q)
    bounds = dict(log_S0=(-20, 15), log_Q=(-15, 15), log_omega0=(-15, 15))
    kernel = terms.SHOTerm(log_S0=np.log(S0), log_Q=np.log(Q), log_omega0=np.log(w0),
                           bounds=bounds)
    kernel.freeze_parameter('log_Q')

    # A periodic component
    Q = 1.0
    w0 = 2*np.pi/period_guess
    S0 = np.var(y) / (w0 * Q)
    kernel += terms.SHOTerm(log_S0=np.log(S0), log_Q=np.log(Q), log_omega0=np.log(w0),
                            bounds=bounds)

    # Now calculate the covariance matrix using the initial
    # kernel parameters
    gp = celerite.GP(kernel, mean=np.mean(y))
    gp.compute(x, yerr)

    def neg_log_like(params, y, gp, m):
        gp.set_parameter_vector(params)
        return -gp.log_likelihood(y[m])

    def grad_neg_log_like(params, y, gp,m ):
        gp.set_parameter_vector(params)
        return -gp.grad_log_likelihood(y[m])[1]

    bounds = gp.get_parameter_bounds()
    initial_params = gp.get_parameter_vector()
    
    if debug:
        print(initial_params, flush=True)
    
    # Find the best fit kernel parameters. We want to try to ignore the flares
    # when we do the fit. To do this, we will repeatedly find the best fit
    # solution to the kernel model, calculate the covariance matrix, predict
    # the flux and then mask out points based on how far they deviate from
    # the model. After a few passes, this should cause the model to fit mostly
    # to periodic features.
    m = np.ones(len(x), dtype=bool)
    for i in range(num_iter):
        gp.compute(x[m], yerr[m])
        soln = minimize(neg_log_like, initial_params, jac=grad_neg_log_like,
                        method='L-BFGS-B', bounds=bounds, args=(y, gp, m))
        gp.set_parameter_vector(soln.x)
        initial_params = soln.x
        mu, var = gp.predict(y[m], x, return_var=True)
        sig = np.sqrt(var + yerr**2)

        m0 = y - mu < 1.3 * sig
        m = m0
    
    mu, var = gp.predict(y[m], time, return_var=True)
    
    return mu, var, gp.get_parameter_dict()

def gaussian(x, mu, sigma, A):
    return A/np.sqrt(2*np.pi*sigma**2)*np.exp(-(x - mu)**2/sigma**2/2)

def redChiSq(y_model, ydata, yerr, dof):
    chi2 = np.sum((ydata - y_model)**2/yerr**2)/dof
    return chi2

def vetFlare(x, y, yerr, tstart, tstop, dx_fac=5):
    '''
    Given a flare detection, try to fit a gaussian and a flare model from
    Davenport 2014 to the light curve segment. If the reduced chi squared
    for the gaussian is smaller, this is likely not a flare.
    Parameters
    ----------
    x : numpy array
        time values from the entire light curve
    y : numpy array
        flux values from the entire light curve
    yerr : numpy array
        error in the flux values
    tstart : float
        Start time of the flare detection
    tstop : float
        End time of the flare detection
    dx_fac : float, optional
        Factor by which to expand the flare window when fitting a model
    Returns
    -------
        popt1 - Best fit parameters for the gaussian model
        pstd1 - Error on the gaussian best fit parameters
        chi1 - Reduced chi squared of gaussian fit
        popt2 - Best fit parameters for the flare model
        pstd2 - Error on the flare best fit parameters
        chi2 - Reduced chi squared of flare fit
    '''
    # Use a segment of the light curve that is dx_fac times the width of the flare detection
    dx = tstop - tstart
    x1 = tstart - dx*dx_fac/2
    x2 = tstop + dx*dx_fac/2
    mask = (x > x1) & (x < x2)
    
    mu0 = (tstart + tstop)/2
    sig0 = (tstop - tstart)/2
    A0 = 1

    # Fit a gaussian to the segment
    popt1, pcov1 = curve_fit(gaussian, x[mask], y[mask], p0=(mu0, sig0, A0), sigma=yerr[mask])
    y_model = gaussian(x[mask], popt1[0], popt1[1], popt1[2])
    chi1 = redChiSq(y_model, y[mask], yerr[mask], len(y[mask]) - 3)
    
    # Fit the Davenport 2014 flare model to the segment
    popt2, pcov2 = curve_fit(aflare1, x[mask], y[mask], p0=(mu0, sig0, A0), sigma=yerr[mask])
    y_model = aflare1(x[mask], popt2[0], popt2[1], popt2[2])
    chi2 = redChiSq(y_model, y[mask], yerr[mask], len(y[mask]) - 3)
    
    return popt1, np.sqrt(pcov1.diagonal()), chi1, popt2, np.sqrt(pcov2.diagonal()), chi2

def measure_ED(x, y, yerr, tpeak, fwhm, num_fwhm=10):
    '''
    Measure the equivalent duration of a flare in a smoothed light
    curve. FINDflare typically doesnt identify the entire flare, so
    integrate num_fwhm/2 away from the peak. As long as the light curve
    is flat away from the flare, the region around the flare should
    not significantly contribute.
    Parameters
    ----------
    x : numpy array
        time values from the entire light curve
    y : numpy array
        flux values from the entire light curve
    yerr : numpy array
        error in the flux values
    tpeak : float
        Peak time of the flare detection
    fwhm : float
        Full-width half maximum of the flare
    num_fwhm : float, optional
        Size of the integration window in units of fwhm
    Returns
    -------
        ED - Equivalent duration of the flare
        ED_err - The uncertainty in the equivalent duration
    '''
    width = fwhm*num_fwhm
    istart = np.argwhere(x > tpeak - width/2)[0]
    ipeak = np.argwhere(x > tpeak)[0]
    istop = np.argwhere(x > tpeak + width/2)[0]
    
    mask = (x > x[istart]) & (x < x[istop])
    ED = np.trapz(y[mask], x[mask])
    ED_err = np.sqrt(np.trapz(yerr[mask], x[mask])**2)
    
    return ED, ED_err

def procFlaresGP(files, sector, makefig=True, clobberPlots=False, clobberGP=False, writeLog=False, writeDFinterval=1, debug=False):
 
    FL_id = np.array([])
    FL_t0 = np.array([])
    FL_t1 = np.array([])
    FL_f0 = np.array([])
    FL_f1 = np.array([])
    FL_ed = np.array([])
    FL_ed_err = np.array([])
    FL_mu = np.array([])
    FL_std = np.array([])
    FL_g_amp = np.array([])
    FL_mu_err = np.array([])
    FL_std_err = np.array([])
    FL_g_amp_err = np.array([])
    FL_tpeak = np.array([])
    FL_fwhm = np.array([])
    FL_f_amp = np.array([])
    FL_tpeak_err = np.array([])
    FL_fwhm_err = np.array([])
    FL_f_amp_err = np.array([])
    FL_g_chisq = np.array([])
    FL_f_chisq = np.array([])
    
    failed_files = []
    
    if writeLog:
        if os.path.exists(sector + '.log'):
            os.remove(sector + '.log')
            with open(sector+'.log', 'a') as f:
                f.write('{:^15}'.format('') + '{:60}'.format('filename') + '{:20}'.format('time (s)') + '{:10}'.format('resample?') + '{:10}'.format('flares found') + '\n')

    for k in range(len(files)):
        start_time = time.time()
        filename = files[k].split('/')[-1]
        
        red_downsample = False
        
        if debug:
            print('Open ' + files[k], flush=True)

        with fits.open(files[k], mode='readonly') as hdulist:
            tess_bjd = hdulist[1].data['TIME']
            quality = hdulist[1].data['QUALITY']
            pdcsap_flux = hdulist[1].data['PDCSAP_FLUX']
            pdcsap_flux_error = hdulist[1].data['PDCSAP_FLUX_ERR']
            
        ok_cut = quality == 0
            
        if debug:
            print('Find segments', flush=True)
        
        # Split data into segments, but put it all back together before doing GP regression
        # We really just want to trim the edges of the segments here
        dt_limit = 12/24 # 12 hours
        trim = 4/24 # 4 hours
        istart, istop = id_segments(tess_bjd[ok_cut], dt_limit, dt_trim=trim)
        
        tess_bjd_trim = np.array([])
        pdcsap_flux_trim = np.array([])
        pdcsap_flux_error_trim = np.array([])
        
        for seg_idx in range(len(istart)):
            tess_bjd_seg = tess_bjd[ok_cut][istart[seg_idx]:istop[seg_idx]]
            pdcsap_flux_seg = pdcsap_flux[ok_cut][istart[seg_idx]:istop[seg_idx]]
            pdcsap_flux_error_seg = pdcsap_flux_error[ok_cut][istart[seg_idx]:istop[seg_idx]]
            
            tess_bjd_trim = np.concatenate((tess_bjd_trim, tess_bjd_seg), axis=0)
            pdcsap_flux_trim = np.concatenate((pdcsap_flux_trim, pdcsap_flux_seg), axis=0)
            pdcsap_flux_error_trim = np.concatenate((pdcsap_flux_error_trim, pdcsap_flux_error_seg), axis=0)
            
        tbl = Table([tess_bjd_trim, pdcsap_flux_trim, pdcsap_flux_error_trim], 
                     names=('TIME', 'PDCSAP_FLUX', 'PDCSAP_FLUX_ERR'))
        df_tbl = tbl.to_pandas()

        median = np.nanmedian(df_tbl['PDCSAP_FLUX'])
        
        if debug:
            print('Estimate periods', flush=True)

        
        acf = autocorr_estimator(tbl['TIME'], tbl['PDCSAP_FLUX']/median,
                                    yerr=tbl['PDCSAP_FLUX_ERR']/median,
                                    min_period=0.1, max_period=27, max_peaks=2)

        if len(acf['peaks']) > 0:
            acf_1dt = acf['peaks'][0]['period']
            mask = np.where((acf['autocorr'][0] == acf['peaks'][0]['period']))[0]
            acf_1pk = acf['autocorr'][1][mask][0]
            s_window = int(acf_1dt/np.fabs(np.nanmedian(np.diff(df_tbl['TIME']))) / 6)
        else:
            acf_1dt = (tbl['TIME'][-1] - tbl['TIME'][0])/2
            s_window = 128
<<<<<<< HEAD
 
=======
            
        freq = np.linspace(1e-2, 100.0, 10000)
        model = LombScargle(tbl['TIME'], tbl['PDCSAP_FLUX']/median)
        power = model.power(freq, method='fast', normalization='psd')
        power /= len(tbl['TIME'])
        ls_per = 1.0 / freq[np.argmax(power)]
            
>>>>>>> 4b5c58f... Finishing touches on pipeline
        # Save the median and s_window values
        param_file = files[k] + '.param'
        np.savetxt(param_file, (median, s_window, acf_1dt, ls_per))
        
        # Save the time, fluxes and flux errors after cutting data
        clean_data_file = files[k] + '.clean'
        np.savetxt(clean_data_file, (df_tbl['TIME'], df_tbl['PDCSAP_FLUX'], df_tbl['PDCSAP_FLUX_ERR']))
        
        if debug:
            print('GP smoothing', flush=True)
            
        # GP smoothing takes a long time, save mu and var to an ascii file
        gp_data_file = files[k] + '.gp'
        gp_param_file = files[k] + '.gp.par'
        if os.path.exists(gp_data_file) and not clobberGP:
            if debug:
                print('GP file exists, loading', flush=True)
                
            # Failed GP regression will produce an empty file
            if os.path.getsize(gp_data_file) == 0:
                print(files[k].split('/')[-1] + ' failed (previously) during GP regression', flush=True)
                failed_files.append(files[k].split('/')[-1])
                continue
                
            smo, var = np.loadtxt(gp_data_file)
        else:
            try:
                if debug:
                    print('No GP file found, running GP regression', flush=True)
                smo, var, params = iterGaussProc(df_tbl['TIME'], df_tbl['PDCSAP_FLUX']/median,
                                         df_tbl['PDCSAP_FLUX_ERR']/median, acf_1dt, interval=15, debug=debug)

                # If the data - smoothed GP curve still has periodicity, re-run the GP regression
                # with less downsampling
                freq = np.linspace(1e-2, 100.0, 10000)
                print(smo.shape, df_tbl['TIME'].shape)
                x = df_tbl['TIME']
                y = df_tbl['PDCSAP_FLUX']/median - smo
                model = LombScargle(x, y)
                power = model.power(freq, method='fast', normalization='psd')
                power /= len(x)
                period = 1.0 / freq[np.argmax(power)]
                p_signal = np.max(power)/np.median(power)
                
                if (p_signal > 50):
                    if debug:
                        print('Reduce GP regression downsampling', flush=True)
                    red_downsample = True
                    smo, var, params = iterGaussProc(df_tbl['TIME'], df_tbl['PDCSAP_FLUX']/median,
                                         df_tbl['PDCSAP_FLUX_ERR']/median, acf_1dt, interval=1, debug=debug)
                
                if debug:
                    print('GP regression finished, saving results to file', flush=True)
                    
                print(smo)
                np.savetxt(gp_data_file, (smo, var))
                
                # Write out the best fit kernel parameters to a file
                with open(gp_param_file, 'wb') as outfile:
                    pickle.dump(params, outfile, protocol=pickle.HIGHEST_PROTOCOL)
                    
            # If GP regression fails, skip over this light curve and list it at the
            # end of the log file. Write out an empty .gp file
            except celerite.solver.LinAlgError:
                print(files[k].split('/')[-1] + ' failed during GP regression', flush=True)
                failed_files.append(files[k].split('/')[-1])
                np.savetxt(gp_data_file, ([]))
                continue
            except ValueError:
                print(files[k].split('/')[-1] + ' failed during GP prior', flush=True)
                failed_files.append(files[k].split('/')[-1])
                np.savetxt(gp_data_file, ([]))
                continue
        
        if makefig:
            fig, axes = plt.subplots(figsize=(8,8))
            axes.errorbar(df_tbl['TIME'], df_tbl['PDCSAP_FLUX']/median,
                          yerr=df_tbl['PDCSAP_FLUX_ERR']/median, 
                          linestyle=None, alpha=0.15, label='PDCSAP_FLUX')

        if np.sum(ok_cut) < 1000:
            print('Warning: ' + f + ' contains < 1000 good points', flush=True)
            
        print('Find flares', flush=True)
        
        # Search for flares in the smoothed light curve using change point analysis
        FL = FINDflare(df_tbl['PDCSAP_FLUX']/median - smo, 
                        df_tbl['PDCSAP_FLUX_ERR']/median,
                        avg_std=True, std_window=s_window, N1=4, N2=2, N3=5)

        for j in range(len(FL[0])):
            if debug:
                print('Found a flare, fitting model to it')
            
            # Try to fit a flare model to the detection
            tstart = df_tbl['TIME'].values[FL[0][j]]
            tstop = df_tbl['TIME'].values[FL[1][j]]
            x = np.array(df_tbl['TIME'])
            y = np.array(df_tbl['PDCSAP_FLUX']/median - smo)
            yerr =  np.array(df_tbl['PDCSAP_FLUX_ERR']/median)
            popt1, pstd1, g_chisq, popt2, pstd2, f_chisq = vetFlare(x, y, yerr, tstart, tstop)
            
            mu, std, g_amp = popt1[0], popt1[1], popt1[2]
            mu_err, std_err, g_amp_err = pstd1[0], pstd1[1], pstd1[2]
                
            tpeak, fwhm, f_amp = popt2[0], popt2[1], popt2[2]
            tpeak_err, fwhm_err, f_amp_err = pstd2[0], pstd2[1], pstd2[2]
            
            if debug:
                print('Flare model fit, measuring ED')
            
            # Now that we have a flare model, measure the equivalent duration
            # Should I propogate the uncertainties in the model parameters through?
            ED, ED_err = measure_ED(x, y, yerr, tpeak, fwhm)
            
            FL_id = np.append(FL_id, k)
            FL_t0 = np.append(FL_t0, tstart)
            FL_t1 = np.append(FL_t1, tstop)
            FL_f0 = np.append(FL_f0, median)
            s1, s2 = FL[0][j], FL[1][j]+1
            FL_f1 = np.append(FL_f1, np.nanmax(df_tbl['PDCSAP_FLUX'][s1:s2]))
            FL_ed = np.append(FL_ed, ED)
            FL_ed_err = np.append(FL_ed_err, ED_err)
            
            FL_mu = np.append(FL_mu, mu)
            FL_std = np.append(FL_std, std)
            FL_g_amp = np.append(FL_g_amp, g_amp)
            FL_mu_err = np.append(FL_mu_err, mu_err)
            FL_std_err = np.append(FL_std_err, std_err)
            FL_g_amp_err = np.append(FL_g_amp_err, g_amp_err)
            
            FL_tpeak = np.append(FL_tpeak, tpeak)
            FL_fwhm = np.append(FL_fwhm, fwhm)
            FL_f_amp = np.append(FL_f_amp, f_amp)
            FL_tpeak_err = np.append(FL_tpeak_err, tpeak_err)
            FL_fwhm_err = np.append(FL_fwhm_err, fwhm_err)
            FL_f_amp_err = np.append(FL_f_amp_err, f_amp_err)
            
            FL_g_chisq = np.append(FL_g_chisq, g_chisq)
            FL_f_chisq = np.append(FL_f_chisq, f_chisq)

            if makefig:
                axes.scatter(df_tbl['TIME'][s1:s2],
                             df_tbl['PDCSAP_FLUX'][s1:s2]/median,
                             color='r', label='_nolegend_')
                axes.scatter([],[], color='r', label='Flare?')
                
        if makefig: 
            axes.set_xlabel('Time [BJD - 2457000, days]')
            axes.set_ylabel('Normalized Flux')
            axes.legend()
            axes.set_title(filename)

            figname = files[k] + '.jpeg'
            makefig = ((not os.path.exists(figname)) | clobberPlots)
            plt.savefig(figname, bbox_inches='tight', pad_inches=0.25, dpi=100)
            plt.close()
        
        if writeLog:
            if debug:
                print('Write to logfile', flush=True)
            
            with open(sector+'.log', 'a') as f:
                time_elapsed = time.time() - start_time
                
                ds_str = 'N'
                if red_downsample:
                    ds_str = 'Y'
                num_flares = len(FL[0])
                
                f.write('{:^15}'.format(str(k+1) + '/' + str(len(files))) + \
                        '{:<60}'.format(files[k].split('/')[-1]) + '{:<20}'.format(time_elapsed) + ' ' + '{:<10}'.format(ds_str) + '{:<10}'.format(num_flares) + '\n')
                
        if debug:
            print('Write to flare table', flush=True)
        
        # Periodically write to the flare table file
        if ((k % writeDFinterval) == 0) or ((k+1) == len(files)):
            ALL_TIC = pd.Series(files).str.split('-', expand=True).iloc[:,-3].astype('int')
            flare_out = pd.DataFrame(data={'TIC':ALL_TIC[FL_id[:k]],
                                   't0':FL_t0[:k], 't1':FL_t1[:k],
                                   'med':FL_f0[:k], 'peak':FL_f1[:k], 'ed':FL_ed[:k], 'ed_err':FL_ed_err[:k],
                                   'mu':FL_mu[:k], 'std':FL_std[:k], 'g_amp': FL_g_amp[:k],
                                   'mu_err':FL_mu_err[:k], 'std_err':FL_std_err[:k], 'g_amp_err':FL_g_amp_err[:k],
                                   'tpeak':FL_tpeak[:k], 'fwhm':FL_fwhm[:k], 'f_amp':FL_f_amp[:k],
                                   'tpeak_err':FL_tpeak_err[:k], 'fwhm_err':FL_fwhm_err[:k],
                                   'f_amp_err':FL_f_amp_err[:k],'f_chisq':FL_f_chisq[:k], 'g_chisq':FL_g_chisq[:k]})
            flare_out.to_csv(sector+ '_flare_out.csv')
        
    print(str(len(ALL_TIC[FL_id])) + ' flares found across ' + str(len(files)) + ' files')
    print(str(len(failed_files)) + ' light curves failed')
    if writeLog:
        with open(sector+'.log', 'a') as f:
            f.write('\n')
            for fname in failed_files:
                f.write(fname + ' failed during GP regression\n')

def procFlares(files, sector, makefig=True, clobber=False, smoothType='roll_med', progCounter=False):

    FL_id = np.array([])
    FL_t0 = np.array([])
    FL_t1 = np.array([])
    FL_f0 = np.array([])
    FL_f1 = np.array([])
    FL_ed = np.array([])

    for k in range(len(files)):
        filename = files[k].split('/')[-1]

        with fits.open(files[k], mode='readonly') as hdulist:
            tess_bjd = hdulist[1].data['TIME']
            quality = hdulist[1].data['QUALITY']
            pdcsap_flux = hdulist[1].data['PDCSAP_FLUX']
            pdcsap_flux_error = hdulist[1].data['PDCSAP_FLUX_ERR']
        
        ok_cut = quality == 0
        
        # Split data into segments
        dt_limit = 12/24 # 12 hours
        trim = 4/24 # 4 hours
        istart, istop = id_segments(tess_bjd[ok_cut], dt_limit, dt_trim=trim)
        for seg_idx in range(len(istart)):
            tess_bjd_seg = tess_bjd[ok_cut][istart[seg_idx]:istop[seg_idx]]
            pdcsap_flux_seg = pdcsap_flux[ok_cut][istart[seg_idx]:istop[seg_idx]]
            pdcsap_flux_error_seg = pdcsap_flux_error[ok_cut][istart[seg_idx]:istop[seg_idx]]
            
            tbl = Table([tess_bjd_seg, pdcsap_flux_seg, pdcsap_flux_error_seg], 
                         names=('TIME', 'PDCSAP_FLUX', 'PDCSAP_FLUX_ERR'))
            df_tbl = tbl.to_pandas()

            median = np.nanmedian(df_tbl['PDCSAP_FLUX'])

            if smoothType == 'spline':
                smo = IRLSSpline(df_tbl['TIME'].values, df_tbl['PDCSAP_FLUX'].values/median,
                                 df_tbl['PDCSAP_FLUX_ERR'].values/median)
            else:
                acf = xo.autocorr_estimator(tbl['TIME'], tbl['PDCSAP_FLUX']/median,
                                            yerr=tbl['PDCSAP_FLUX_ERR']/median,
                                            min_period=0.1, max_period=27, max_peaks=2)

                if len(acf['peaks']) > 0:
                    acf_1dt = acf['peaks'][0]['period']
                    mask = np.where((acf['autocorr'][0] == acf['peaks'][0]['period']))[0]
                    acf_1pk = acf['autocorr'][1][mask][0]
                    s_window = int(acf_1dt/np.fabs(np.nanmedian(np.diff(df_tbl['TIME']))) / 6)
                else:
                    acf_1dt = (tbl['TIME'][-1] - tbl['TIME'][0])/2
                    s_window = 128

                if smoothType == 'roll_med':
                    smo = df_tbl['PDCSAP_FLUX'].rolling(s_window, center=True).median()

            if makefig:
                fig, axes = plt.subplots(figsize=(8,8))
                axes.errorbar(df_tbl['TIME'], df_tbl['PDCSAP_FLUX']/median,
                              yerr=df_tbl['PDCSAP_FLUX_ERR']/median, 
                              linestyle=None, alpha=0.15, label='PDCSAP_FLUX')
                axes.plot(df_tbl['TIME'], smo/median, label=str(s_window)+'pt median')

                if (acf_1dt > 0):
                    y = np.nanstd(smo/median)*acf_1pk*np.sin(df_tbl['TIME']/acf_1dt*2*np.pi) + 1
                    axes.plot(df_tbl['TIME'], y, lw=2, alpha=0.7,
                             label='ACF='+format(acf_1dt,'6.3f')+'d, pk='+format(acf_1pk,'6.3f'))

            if np.sum(ok_cut) < 1000:
                print('Warning: ' + f + ' contains < 1000 good points')

            sok_cut = np.isfinite(smo)

            FL = FINDflare((df_tbl['PDCSAP_FLUX'][sok_cut] - smo[sok_cut])/median, 
                           df_tbl['PDCSAP_FLUX_ERR'][sok_cut]/median,
                           avg_std=False, N1=4, N2=2, N3=5)

            for j in range(len(FL[0])):
                FL_id = np.append(FL_id, k)
                FL_t0 = np.append(FL_t0, df_tbl['TIME'][sok_cut].values[FL[0][j]])
                FL_t1 = np.append(FL_t1, df_tbl['TIME'][sok_cut].values[FL[1][j]])
                FL_f0 = np.append(FL_f0, median)
                s1, s2 = FL[0][j], FL[1][j]+1
                FL_f1 = np.append(FL_f1, np.nanmax(df_tbl['PDCSAP_FLUX'][sok_cut][s1:s2]))
                ed_val = np.trapz(df_tbl['PDCSAP_FLUX'][sok_cut][s1:s2],
                                  df_tbl['TIME'][sok_cut][s1:s2])
                FL_ed = np.append(FL_ed, ed_val)

                if makefig:
                    axes.scatter(df_tbl['TIME'][sok_cut][s1:s2],
                                 df_tbl['PDCSAP_FLUX'][sok_cut][s1:s2]/median,
                                 color='r', label='_nolegend_')
                    axes.scatter([],[], color='r', label='Flare?')        

            if makefig:
                axes.set_xlabel('Time [BJD - 2457000, days]')
                axes.set_ylabel('Normalized Flux')
                axes.legend()
                axes.set_title(filename)

                figname = filename + '.jpeg'
                makefig = ((not os.path.exists(figname)) | clobber)
                plt.savefig(figname, bbox_inches='tight', pad_inches=0.25, dpi=100)
                plt.close()      
        
        if progCounter:
            update_progress(k / len(files))
        
    ALL_TIC = pd.Series(files).str.split('-', expand=True).iloc[:,-3].astype('int')
    print(str(len(ALL_TIC[FL_id])) + ' flares found across ' + str(len(files)) + ' files')
    flare_out = pd.DataFrame(data={'TIC':ALL_TIC[FL_id],
                                   't0':FL_t0, 't1':FL_t1,
                                   'med':FL_f0, 'peak':FL_f1, 'ed':FL_ed})
    flare_out.to_csv(sector+ '_flare_out.csv')<|MERGE_RESOLUTION|>--- conflicted
+++ resolved
@@ -295,9 +295,6 @@
         else:
             acf_1dt = (tbl['TIME'][-1] - tbl['TIME'][0])/2
             s_window = 128
-<<<<<<< HEAD
- 
-=======
             
         freq = np.linspace(1e-2, 100.0, 10000)
         model = LombScargle(tbl['TIME'], tbl['PDCSAP_FLUX']/median)
@@ -305,7 +302,6 @@
         power /= len(tbl['TIME'])
         ls_per = 1.0 / freq[np.argmax(power)]
             
->>>>>>> 4b5c58f... Finishing touches on pipeline
         # Save the median and s_window values
         param_file = files[k] + '.param'
         np.savetxt(param_file, (median, s_window, acf_1dt, ls_per))
