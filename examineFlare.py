--- conflicted
+++ resolved
@@ -45,11 +45,7 @@
     flux = pdcsap_flux[ok_cut]
     error = pdcsap_flux_error[ok_cut]
 
-<<<<<<< HEAD
-    time_smo, smo = np.loadtxt(path + 'gp/' + file + '.gp')
-=======
     time_smo, smo, var = np.loadtxt(path + 'gp/' + file + '.gp')
->>>>>>> a1fcd1ac
     smo_int = np.interp(time, time_smo, smo)
 
     for idx in range(len(flares)):
