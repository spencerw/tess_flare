#import matplotlib.pylab as plt

import os
import numpy as np
import pandas as pd
from astropy.io import fits
from astropy.table import Table
import celerite
from celerite import terms
from scipy.optimize import minimize, curve_fit
import astropy.units as u
import time as timing

import flareHelpers as fh

# Debugging stuff, remove later
import traceback

def procFlares(prefix, filenames, path, clobberGP=False, makePlots=False, writeLog=True):
	if makePlots:
		plots_path = path + 'plots/'
		if not os.path.exists(plots_path):
			os.makedirs(plots_path)

	gp_path = path + 'gp/'

	if not os.path.exists(gp_path):
		os.makedirs(gp_path)

	log_path = path + 'log/'

	#if not os.path.exists(log_path):
	#	os.makedirs(log_path)

	if writeLog:
		if os.path.exists(log_path + prefix + '.log'):
			os.remove(log_path + prefix + '.log')

	# Columns for flare table
	FL_files = np.array([])
	FL_TICs = np.array([])
	FL_id = np.array([])
	FL_t0 = np.array([])
	FL_t1 = np.array([])
	FL_f0 = np.array([])
	FL_f1 = np.array([])
	FL_ed = np.array([])
	FL_ed_err = np.array([])
	FL_skew = np.array([])
	FL_cover = np.array([])
	FL_mu = np.array([])
	FL_std = np.array([])
	FL_g_amp = np.array([])
	FL_mu_err = np.array([])
	FL_std_err = np.array([])
	FL_g_amp_err = np.array([])
	FL_tpeak = np.array([])
	FL_fwhm = np.array([])
	FL_f_amp = np.array([])
	FL_tpeak_err = np.array([])
	FL_fwhm_err = np.array([])
	FL_f_amp_err = np.array([])
	FL_g_chisq = np.array([])
	FL_f_chisq = np.array([])
	FL_g_fwhm_win = np.array([])
	FL_f_fwhm_win = np.array([])

	# Columns for param table
	P_median = np.array([])
	P_s_window = np.array([])
	P_acf_1dt = np.array([])

	failed_files = []

	for k in range(len(filenames)):
		start_time = timing.time()
		filename = filenames[k]
		TIC = int(filename.split('-')[-3])
		file = path + filename

		if makePlots:
			fig, axes = plt.subplots(figsize=(16,16), nrows=4, sharex=True)
		
		print('Processing ' + filename)
		gp_data_file = gp_path + filename + '.gp'
		gp_param_file = gp_path + filename + '.gp.par'
		median = -1
		s_window = -1
		acf_1dt = -1
		with fits.open(file, mode='readonly') as hdulist:
			try:
				tess_bjd = hdulist[1].data['TIME']
				quality = hdulist[1].data['QUALITY']
				pdcsap_flux = hdulist[1].data['PDCSAP_FLUX']
				pdcsap_flux_error = hdulist[1].data['PDCSAP_FLUX_ERR']
			except:
				P_median = np.append(P_median, median)
				P_s_window = np.append(P_s_window, s_window)
				P_acf_1dt = np.append(P_acf_1dt, acf_1dt)
				failed_files.append(filename)
				np.savetxt(gp_data_file, ([]))
				print('Reading file ' + filename + ' failed')
				continue

		if makePlots:
			axes[0].plot(tess_bjd, pdcsap_flux)

		# Cut out poor quality points
		ok_cut = (quality == 0) & (~np.isnan(tess_bjd)) & (~np.isnan(pdcsap_flux))\
		          & (~np.isnan(pdcsap_flux_error))

		tbl = Table([tess_bjd[ok_cut], pdcsap_flux[ok_cut], \
			         pdcsap_flux_error[ok_cut]], 
		             names=('TIME', 'PDCSAP_FLUX', 'PDCSAP_FLUX_ERR'))
		df_tbl = tbl.to_pandas()

		median = np.nanmedian(df_tbl['PDCSAP_FLUX'])

		# Estimate the period of the LC with autocorrelation
		acf = fh.autocorr_estimator(tbl['TIME'], tbl['PDCSAP_FLUX']/median, \
		                            yerr=tbl['PDCSAP_FLUX_ERR']/median,
		                            min_period=0.1, max_period=27, max_peaks=2)
		if len(acf['peaks']) > 0:
			acf_1dt = acf['peaks'][0]['period']
			mask = np.where((acf['autocorr'][0] == acf['peaks'][0]['period']))[0]
			acf_1pk = acf['autocorr'][1][mask][0]
			s_window = int(acf_1dt/np.fabs(np.nanmedian(np.diff(df_tbl['TIME']))) / 6)
		else:
			acf_1dt = (tbl['TIME'][-1] - tbl['TIME'][0])/2
			s_window = 128

		P_median = np.append(P_median, median)
		P_s_window = np.append(P_s_window, s_window)
		P_acf_1dt = np.append(P_acf_1dt, acf_1dt)

		# Run GP fit on the lightcurve if we haven't already
		if os.path.exists(gp_data_file) and not clobberGP:
			# Failed GP regression will produce an empty file
			if os.path.getsize(gp_data_file) == 0:
				print(file + ' failed (previously) during GP regression')
				failed_files.append(filename)
				continue

			print('GP file already exists, loading...')
			times, smo, var = np.loadtxt(gp_data_file)
		else:
			smo = np.zeros(len(df_tbl['TIME']))
			try:
				if makePlots:
					ax = axes[1]
				else:
					ax = None
				times, smo, var, params = iterGP(df_tbl['TIME'].values, df_tbl['PDCSAP_FLUX'].values/median, \
				                          df_tbl['PDCSAP_FLUX_ERR'].values/median, acf_1dt, acf_1pk, ax=ax)

				gp_log_s00 = params[0]
				gp_log_omega00 = params[1]
				gp_log_s01 = params[2]
				gp_log_omega01 = params[3]
				gp_log_q1 = params[4]

				np.savetxt(gp_param_file, params)
				np.savetxt(gp_data_file, (times, smo, var))

			except:
				traceback.print_exc()
				failed_files.append(filename)
				np.savetxt(gp_data_file, ([]))
				print(filename + ' failed during GP fitting')
				continue

		# The GP is produced from a downsampled lightcurve. Need to interpolate to
		# compare GP and full LC

		smo_int = np.interp(tbl['TIME'], times, smo)

		# Search for flares in the smoothed lightcurve
		x = np.array(tbl['TIME'])
		y = np.array(tbl['PDCSAP_FLUX']/median - smo_int)
		yerr =  np.array(tbl['PDCSAP_FLUX_ERR']/median)

		FL = fh.FINDflare(y, yerr, avg_std=True, std_window=s_window, N1=3, N2=1, N3=3)
		
		if makePlots:
			axes[3].plot(x, y, zorder=1)
			for j in range(len(FL[0])):
				s1, s2 = FL[0][j], FL[1][j]+1
				axes[3].scatter(x[s1:s2], y[s1:s2], zorder=2)

		# Measure properties of detected flares
		if makePlots:
			fig_fl, axes_fl = plt.subplots(figsize=(16,16), nrows=4, ncols=4)

		for j in range(len(FL[0])):
			s1, s2 = FL[0][j], FL[1][j]+1
			tstart, tstop = x[s1], x[s2]
			dx_fac  = 10
			dx = tstop - tstart
			x1 = tstart - dx*dx_fac/2
			x2 = tstop + dx*dx_fac/2
			mask = (x > x1) & (x < x2)
			
			# Mask out other flare detections when fitting models
			other_mask = np.ones(len(x), dtype=bool)
			for i in range(len(FL[0])):
			    s1other, s2other = FL[0][i], FL[1][i]+1
			    if i == j:
			        continue
			    other_mask[s1other:s2other] = 0

			popt1, pstd1, g_chisq, popt2, pstd2, f_chisq, skew, cover = \
			    fitFlare(x[other_mask], y[other_mask], yerr[other_mask], x1, x2)

			mu, std, g_amp = popt1[0], popt1[1], popt1[2]
			mu_err, std_err, g_amp_err = pstd1[0], pstd1[1], pstd1[2]
			    
			tpeak, fwhm, f_amp = popt2[0], popt2[1], popt2[2]
			tpeak_err, fwhm_err, f_amp_err = pstd2[0], pstd2[1], pstd2[2]

			f_fwhm_win = fwhm/(x2 - x1)
			g_fwhm_win = std/(x2 - x1)

			ed, ed_err = measureED(x, y, yerr, tpeak, fwhm)

			FL_files = np.append(FL_files, filename)
			FL_TICs = np.append(FL_TICs, TIC)
			FL_t0 = np.append(FL_t0, x1)
			FL_t1 = np.append(FL_t1, x2)
			FL_f0 = np.append(FL_f0, np.nanmedian(tbl['PDCSAP_FLUX'][s1:s2]))
			FL_f1 = np.append(FL_f1, np.nanmax(tbl['PDCSAP_FLUX'][s1:s2]))
			FL_ed = np.append(FL_ed, ed)
			FL_ed_err = np.append(FL_ed_err, ed_err)

			FL_skew = np.append(FL_skew, skew)
			FL_cover = np.append(FL_cover, cover)
			FL_mu = np.append(FL_mu, mu)
			FL_std = np.append(FL_std, std)
			FL_g_amp = np.append(FL_g_amp, g_amp)
			FL_mu_err = np.append(FL_mu_err, mu_err)
			FL_std_err = np.append(FL_std_err, std_err)
			FL_g_amp_err = np.append(FL_g_amp_err, g_amp_err)

			FL_tpeak = np.append(FL_tpeak, tpeak)
			FL_fwhm = np.append(FL_fwhm, fwhm)
			FL_f_amp = np.append(FL_f_amp, f_amp)
			FL_tpeak_err = np.append(FL_tpeak_err, tpeak_err)
			FL_fwhm_err = np.append(FL_fwhm_err, fwhm_err)
			FL_f_amp_err = np.append(FL_f_amp_err, f_amp_err)

			FL_g_chisq = np.append(FL_g_chisq, g_chisq)
			FL_f_chisq = np.append(FL_f_chisq, f_chisq)

			FL_g_fwhm_win = np.append(FL_g_fwhm_win, g_fwhm_win)
			FL_f_fwhm_win = np.append(FL_f_fwhm_win, f_fwhm_win)

			if makePlots and j < 15:
				row_idx = j//4
				col_idx = j%4
				axes_fl[row_idx][col_idx].errorbar(x[mask], y[mask], yerr=yerr[mask])
				axes_fl[row_idx][col_idx].scatter(x[s1:s2], y[s1:s2])

				if popt1[0] > 0:
					xmodel = np.linspace(x1, x2)
					ymodel = fh.aflare1(xmodel, tpeak, fwhm, f_amp)
					axes_fl[row_idx][col_idx].plot(xmodel, ymodel, label=r'$\chi_{f}$ = ' + '{:.3f}'.format(f_chisq) \
						                           + '\n FWHM/window = ' + '{:.2f}'.format(f_fwhm_win))
					ymodel = fh.gaussian(xmodel, mu, std, g_amp)
					axes_fl[row_idx][col_idx].plot(xmodel, ymodel, label=r'$\chi_{g}$ = ' + '{:.3f}'.format(g_chisq) \
						                           + '\n FWHM/window = ' + '{:.2f}'.format(g_fwhm_win))
					axes_fl[row_idx][col_idx].axvline(tpeak - fwhm/2, linestyle='--')
					axes_fl[row_idx][col_idx].axvline(tpeak + fwhm/2, linestyle='--')
					axes_fl[row_idx][col_idx].legend()
					axes_fl[row_idx][col_idx].set_title('Skew = ' + '{:.3f}'.format(skew))

		if makePlots:
			fig.suptitle(filename)
			axes[0].set_xlabel('Time [BJD - 2457000, days]')
			axes[0].set_ylabel('Flux [e-/s]')
			axes[1].set_xlabel('Time [BJD - 2457000, days]')
			axes[1].set_ylabel('Normalized Flux')
			axes[2].set_xlabel('Time [BJD - 2457000, days]')
			axes[2].set_ylabel('Rolling STD of GP')
			axes[3].set_xlabel('Time [BJD - 2457000, days]')
			axes[3].set_ylabel('Normalized Flux - GP')
			fig.savefig(plots_path + filename + '.png', format='png')

			if len(FL[0] > 0):
				fig_fl.suptitle(filename)
				fig_fl.savefig(plots_path + filename + '_flares.png', format='png')
             
			plt.clf()

		if writeLog:
			with open(log_path + prefix + '.log', 'a') as f:
				time_elapsed = timing.time() - start_time
				num_flares = len(FL[0])

				f.write('{:^15}'.format(str(k+1) + '/' + str(len(filenames))) + \
				        '{:<60}'.format(filename) + '{:<20}'.format(time_elapsed) + \
				        '{:<10}'.format(num_flares) + '\n')

		# Periodically write to the flare table file and param table file
		l = k+1
		ALL_TIC = pd.Series(filenames).str.split('-', expand=True).iloc[:,-3].astype('int')
		ALL_FILES = pd.Series(filenames).str.split('/', expand=True).iloc[:,-1]

		flare_out = pd.DataFrame(data={'file':FL_files,'TIC':FL_TICs, 't0':FL_t0, 't1':FL_t1, \
			                           'med_flux':FL_f0, 'peak_flux':FL_f1, 'ed':FL_ed, \
			                           'ed_err':FL_ed_err, 'skew':FL_skew, 'cover':FL_cover, \
			                           'mu':FL_mu, 'std':FL_std, 'g_amp': FL_g_amp, 'mu_err':FL_mu_err, \
			                           'std_err':FL_std_err, 'g_amp_err':FL_g_amp_err,'tpeak':FL_tpeak, \
			                           'fwhm':FL_fwhm, 'f_amp':FL_f_amp, 'tpeak_err':FL_tpeak_err, \
			                           'fwhm_err':FL_fwhm_err, 'f_amp_err':FL_f_amp_err,'f_chisq':FL_f_chisq, \
			                           'g_chisq':FL_g_chisq, 'f_fwhm_win':FL_f_fwhm_win, 'g_fwhm_win':FL_g_fwhm_win})
		flare_out.to_csv(log_path + prefix + '_flare_out.csv', index=False)

		param_out = pd.DataFrame(data={'file':ALL_FILES[:l], 'TIC':ALL_TIC[:l], 'med':P_median[:l], \
			                           's_window':P_s_window[:l], 'acf_1dt':P_acf_1dt[:l]})
		param_out.to_csv(log_path + prefix + '_param_out.csv', index=False)

def fitFlare(x, y, yerr, tstart, tstop, skew_fac=10):
	mask = (x > tstart) & (x < tstop)
	mu0 = (tstart + tstop)/2
	sig0 = (tstop - tstart)/2
	A0 = 1
	skew = 0

	try:
		# Fit a gaussian to the segment
		popt1, pcov1 = curve_fit(fh.gaussian, x[mask], y[mask], p0=(mu0, sig0, A0), sigma=yerr[mask])
		y_model = fh.gaussian(x[mask], popt1[0], popt1[1], popt1[2])
		chi1 = fh.redChiSq(y_model, y[mask], yerr[mask], len(y[mask]) - 3)

		# Fit the Davenport 2014 flare model to the segment
		popt2, pcov2 = curve_fit(fh.aflare1, x[mask], y[mask], p0=(mu0, sig0, A0), sigma=yerr[mask])
		y_model = fh.aflare1(x[mask], popt2[0], popt2[1], popt2[2])
		chi2 = fh.redChiSq(y_model, y[mask], yerr[mask], len(y[mask]) - 3)

		# If the flare model fit worked, calculate the skew by centering on the peak of the aflare model
		# Use a window scaled to the FWHM of the flare model for integration
		mu = popt2[0] #np.trapz(x[mask]*A*y[mask], x[mask])
		f_hwhm = popt2[1]/2
		t1_skew, t2_skew = mu - skew_fac*f_hwhm, mu + skew_fac*f_hwhm
		skew_mask = (x > t1_skew) & (x < t2_skew)

		# Measure the skew by treating time = x and flux = p(x). Calculate the
		# third moment of p(x)
		A = 1/np.trapz(y[skew_mask], x[skew_mask])
		var = np.trapz((x[skew_mask] - mu)**2*A*y[skew_mask], x[skew_mask])
		stddev = np.sqrt(np.fabs(var))
		skew = np.trapz((x[skew_mask] - mu)**3*A*y[skew_mask], x[skew_mask])/stddev**3
	except:
		traceback.print_exc()
		empty = np.zeros(3)
		return empty, empty, -1, empty, empty, -1, 0, 0

	n_pts = len(x[mask])
	n_pts_true = np.floor(((tstop-tstart)*u.d).to(u.min).value/2)
	coverage = n_pts/n_pts_true

	return popt1, np.sqrt(pcov1.diagonal()), chi1, popt2, np.sqrt(pcov2.diagonal()), chi2, skew, coverage

def measureED(x, y, yerr, tpeak, fwhm, num_fwhm=10):
    '''
    Measure the equivalent duration of a flare in a smoothed light
    curve. FINDflare typically doesnt identify the entire flare, so
    integrate num_fwhm/2*fwhm away from the peak. As long as the light 
    curve is flat away from the flare, the region around the flare should
    not significantly contribute.

    Parameters
    ----------
    x : numpy array
        time values from the entire light curve
    y : numpy array
        flux values from the entire light curve
    yerr : numpy array
        error in the flux values
    tpeak : float
        Peak time of the flare detection
    fwhm : float
        Full-width half maximum of the flare
    num_fwhm : float, optional
        Size of the integration window in units of fwhm
    Returns
    -------
        ED - Equivalent duration of the flare
        ED_err - The uncertainty in the equivalent duration
    '''

    try:
        width = fwhm*num_fwhm
        istart = np.argwhere(x > tpeak - width/2)[0]
        ipeak = np.argwhere(x > tpeak)[0]
        istop = np.argwhere(x > tpeak + width/2)[0]
    
        dx = np.diff(x)
        x = x[:-1]
        y = y[:-1]
        yerr = yerr[:-1]
        mask = (x > x[istart]) & (x < x[istop])
        ED = np.trapz(y[mask], x[mask])
        ED_err = np.sqrt(np.sum((dx[mask]*yerr[mask])**2))

    except IndexError:
        return -1, -1
    
    return ED, ED_err

def iterGP(x, y, yerr, period_guess, acf_1pk, num_iter=20, ax=None, n_samp=4000):
    # Here is the kernel we will use for the GP regression
    # It consists of a sum of two stochastically driven damped harmonic
    # oscillators. One of the terms has Q fixed at 1/sqrt(2), which
    # forces it to be non-periodic. There is also a white noise term
    # included.

    # Do some aggressive sigma clipping
    m = np.ones(len(x), dtype=bool)
    while True:
        mu = np.mean(y[m])
        sig = np.std(y[m])
        m0 = y - mu < 3 * sig
        if np.all(m0 == m):
            break
        m = m0
<<<<<<< HEAD
    x, y, yerr = x[m], y[m], yerr[m]
=======
    x_clip, y_clip, yerr_clip = x[m], y[m], yerr[m]

    if len(x_clip) < n_samp:
        n_samp = len(x_clip)
>>>>>>> 3787c9b4

    # Randomly select n points from the light curve for the GP fit
    x_ind_rand = np.random.choice(len(x_clip), n_samp, replace=False)
    x_ind = x_ind_rand[np.argsort(x_clip[x_ind_rand])]

    x_gp = x_clip[x_ind]
    y_gp = y_clip[x_ind]
    yerr_gp = yerr_clip[x_ind]
    
    # A non-periodic component
    Q = 1.0 / np.sqrt(2.0)
    w0 = 3.0
    S0 = np.var(y_gp) / (w0 * Q)
    bounds = dict(log_S0=(-20, 15), log_Q=(-15, 15), log_omega0=(-15, 15))
    kernel = terms.SHOTerm(log_S0=np.log(S0), log_Q=np.log(Q), log_omega0=np.log(w0),
                           bounds=bounds)
    kernel.freeze_parameter('log_Q')

    # A periodic component
    Q = 1.0
    w0 = 2*np.pi/period_guess
    S0 = np.var(y_gp) / (w0 * Q)
    kernel += terms.SHOTerm(log_S0=np.log(S0), log_Q=np.log(Q), log_omega0=np.log(w0),
                            bounds=bounds)

    # Now calculate the covariance matrix using the initial
    # kernel parameters
    gp = celerite.GP(kernel, mean=np.mean(y_gp))
    gp.compute(x_gp, yerr_gp)

    def neg_log_like(params, y, gp, m):
        gp.set_parameter_vector(params)
        return -gp.log_likelihood(y[m])

    def grad_neg_log_like(params, y, gp,m ):
        gp.set_parameter_vector(params)
        return -gp.grad_log_likelihood(y[m])[1]

    bounds = gp.get_parameter_bounds()
    initial_params = gp.get_parameter_vector()
    
    if ax:
    	ax.plot(x_gp, y_gp)

    # Find the best fit kernel parameters. We want to try to ignore the flares
    # when we do the fit. To do this, we will repeatedly find the best fit
    # solution to the kernel model, calculate the covariance matrix, predict
    # the flux and then mask out points based on how far they deviate from
    # the model. After a few passes, this should cause the model to fit mostly
    # to periodic features.
    m = np.ones(len(x_gp), dtype=bool)
    for i in range(num_iter):
        n_pts_prev = np.sum(m)
        gp.compute(x_gp[m], yerr_gp[m])
        soln = minimize(neg_log_like, initial_params, jac=grad_neg_log_like,
                        method='L-BFGS-B', bounds=bounds, args=(y_gp, gp, m))
        gp.set_parameter_vector(soln.x)
        initial_params = soln.x
        mu, var = gp.predict(y_gp[m], x_gp, return_var=True)
        sig = np.sqrt(var + yerr_gp**2)

        if ax:
        	ax.plot(x_gp, mu)

        m0 = y_gp - mu < sig
        m[m==1] = m0[m==1]
        n_pts = np.sum(m)
        print(n_pts, n_pts_prev)
        if n_pts <= 10:
            raise ValueError('GP iteration threw out too many points')
            break
        if (n_pts == n_pts_prev):
            break

    gp.compute(x_gp[m], yerr_gp[m])
    mu, var = gp.predict(y_gp[m], x_gp, return_var=True)
    
    return x_gp, mu, var, gp.get_parameter_vector()<|MERGE_RESOLUTION|>--- conflicted
+++ resolved
@@ -423,14 +423,10 @@
         if np.all(m0 == m):
             break
         m = m0
-<<<<<<< HEAD
-    x, y, yerr = x[m], y[m], yerr[m]
-=======
     x_clip, y_clip, yerr_clip = x[m], y[m], yerr[m]
 
     if len(x_clip) < n_samp:
         n_samp = len(x_clip)
->>>>>>> 3787c9b4
 
     # Randomly select n points from the light curve for the GP fit
     x_ind_rand = np.random.choice(len(x_clip), n_samp, replace=False)
