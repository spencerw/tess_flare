#import matplotlib.pylab as plt

import os
import numpy as np
import pandas as pd
from astropy.io import fits
from astropy.table import Table
import celerite
from celerite import terms
from scipy.optimize import minimize, curve_fit
import astropy.units as u
import time as timing

import exoplanet as xo
import pymc3 as pm
import theano.tensor as tt

import flareHelpers as fh

# Debugging stuff, remove later
import traceback

def procFlares(prefix, filenames, path, clobberGP=False, makePlots=False, writeLog=True):
	if makePlots:
		plots_path = path + 'plots/'
		if not os.path.exists(plots_path):
			os.makedirs(plots_path)

	gp_path = path + 'gp/'

	if not os.path.exists(gp_path):
		os.makedirs(gp_path)

	log_path = path + 'log/'

	#if not os.path.exists(log_path):
	#	os.makedirs(log_path)

	if writeLog:
		if os.path.exists(log_path + prefix + '.log'):
			os.remove(log_path + prefix + '.log')

	# Columns for flare table
	FL_files = np.array([])
	FL_TICs = np.array([])
	FL_id = np.array([])
	FL_t0 = np.array([])
	FL_t1 = np.array([])
	FL_f0 = np.array([])
	FL_f1 = np.array([])
	FL_ed = np.array([])
	FL_ed_err = np.array([])
	FL_skew = np.array([])
	FL_cover = np.array([])
	FL_mu = np.array([])
	FL_std = np.array([])
	FL_g_amp = np.array([])
	FL_mu_err = np.array([])
	FL_std_err = np.array([])
	FL_g_amp_err = np.array([])
	FL_tpeak = np.array([])
	FL_fwhm = np.array([])
	FL_f_amp = np.array([])
	FL_tpeak_err = np.array([])
	FL_fwhm_err = np.array([])
	FL_f_amp_err = np.array([])
	FL_g_chisq = np.array([])
	FL_f_chisq = np.array([])
	FL_g_fwhm_win = np.array([])
	FL_f_fwhm_win = np.array([])

	# Columns for param table
	P_median = np.array([])
	P_s_window = np.array([])
	P_acf_1dt = np.array([])

	failed_files = []

	for k in range(len(filenames)):
		start_time = timing.time()
		filename = filenames[k]
		TIC = int(filename.split('-')[-3])
		file = path + filename

		if makePlots:
			fig, axes = plt.subplots(figsize=(16,16), nrows=4, sharex=True)
		
		print('Processing ' + filename)
		gp_data_file = gp_path + filename + '.gp'
		gp_param_file = gp_path + filename + '.gp.par'
		median = -1
		s_window = -1
		acf_1dt = -1
		with fits.open(file, mode='readonly') as hdulist:
			try:
				tess_bjd = hdulist[1].data['TIME']
				quality = hdulist[1].data['QUALITY']
				pdcsap_flux = hdulist[1].data['PDCSAP_FLUX']
				pdcsap_flux_error = hdulist[1].data['PDCSAP_FLUX_ERR']
			except:
				P_median = np.append(P_median, median)
				P_s_window = np.append(P_s_window, s_window)
				P_acf_1dt = np.append(P_acf_1dt, acf_1dt)
				failed_files.append(filename)
				np.savetxt(gp_data_file, ([]))
				print('Reading file ' + filename + ' failed')
				continue

		if makePlots:
			axes[0].plot(tess_bjd, pdcsap_flux)

		# Cut out poor quality points
		ok_cut = (quality == 0) & (~np.isnan(tess_bjd)) & (~np.isnan(pdcsap_flux))\
		          & (~np.isnan(pdcsap_flux_error))

		tbl = Table([tess_bjd[ok_cut], pdcsap_flux[ok_cut], \
			         pdcsap_flux_error[ok_cut]], 
		             names=('TIME', 'PDCSAP_FLUX', 'PDCSAP_FLUX_ERR'))
		df_tbl = tbl.to_pandas()

		median = np.nanmedian(df_tbl['PDCSAP_FLUX'])

		# Estimate the period of the LC with autocorrelation
		acf = fh.autocorr_estimator(tbl['TIME'], tbl['PDCSAP_FLUX']/median, \
		                            yerr=tbl['PDCSAP_FLUX_ERR']/median,
		                            min_period=0.1, max_period=27, max_peaks=2)
		if len(acf['peaks']) > 0:
			acf_1dt = acf['peaks'][0]['period']
			mask = np.where((acf['autocorr'][0] == acf['peaks'][0]['period']))[0]
			acf_1pk = acf['autocorr'][1][mask][0]
			s_window = int(acf_1dt/np.fabs(np.nanmedian(np.diff(df_tbl['TIME']))) / 6)
		else:
			acf_1dt = (tbl['TIME'][-1] - tbl['TIME'][0])/2
			s_window = 128

		P_median = np.append(P_median, median)
		P_s_window = np.append(P_s_window, s_window)
		P_acf_1dt = np.append(P_acf_1dt, acf_1dt)

		# Run GP fit on the lightcurve if we haven't already
		if os.path.exists(gp_data_file) and not clobberGP:
			# Failed GP regression will produce an empty file
			if os.path.getsize(gp_data_file) == 0:
				print(file + ' failed (previously) during GP regression')
				failed_files.append(filename)
				continue

			print('GP file already exists, loading...')
			times, smo, var = np.loadtxt(gp_data_file)
		else:
			smo = np.zeros(len(df_tbl['TIME']))
			try:
				if makePlots:
					ax = axes[1]
				else:
					ax = None
				times, smo, var, params = iterGP_rotation(df_tbl['TIME'].values, df_tbl['PDCSAP_FLUX'].values/median, \
				                          df_tbl['PDCSAP_FLUX_ERR'].values/median, acf_1dt, acf_1pk, ax=ax)
<<<<<<< HEAD
                
                gp_log_s2 = params['logs2']
                gp_log_amp = params['logamp']
                gp_log_period = params['logperiod']
                gp_log_q0 = params['logq0']
                gp_log_delta_q = params['logdeltaq']
                gp_mix = params['mix']
                gp_period = params['period']

                param_list = [gp_log_s2, gp_log_amp, gp_log_period, gp_log_q0, gp_log_delta_q,\
                             gp_mix, gp_period]

				np.savetxt(gp_param_file, param_list)
=======


				np.savetxt(gp_param_file, params['logs2'], params['logamp'], params['logperiod'], \
                                           params['logq0'], params['logdeltaq'], params['mix'], params['period'])
>>>>>>> e962741f
				np.savetxt(gp_data_file, (times, smo, var))

			except:
				traceback.print_exc()
				failed_files.append(filename)
				np.savetxt(gp_data_file, ([]))
				print(filename + ' failed during GP fitting')
				continue

		# The GP is produced from a downsampled lightcurve. Need to interpolate to
		# compare GP and full LC

		smo_int = np.interp(tbl['TIME'], times, smo)

		# Search for flares in the smoothed lightcurve
		x = np.array(tbl['TIME'])
		y = np.array(tbl['PDCSAP_FLUX']/median - smo_int)
		yerr =  np.array(tbl['PDCSAP_FLUX_ERR']/median)

		FL = fh.FINDflare(y, yerr, avg_std=True, std_window=s_window, N1=3, N2=1, N3=3)
		
		if makePlots:
			axes[3].plot(x, y, zorder=1)
			for j in range(len(FL[0])):
				s1, s2 = FL[0][j], FL[1][j]+1
				axes[3].scatter(x[s1:s2], y[s1:s2], zorder=2)

		# Measure properties of detected flares
		if makePlots:
			fig_fl, axes_fl = plt.subplots(figsize=(16,16), nrows=4, ncols=4)

		for j in range(len(FL[0])):
			s1, s2 = FL[0][j], FL[1][j]+1
			tstart, tstop = x[s1], x[s2]
			dx_fac  = 10
			dx = tstop - tstart
			x1 = tstart - dx*dx_fac/2
			x2 = tstop + dx*dx_fac/2
			mask = (x > x1) & (x < x2)
			
			# Mask out other flare detections when fitting models
			other_mask = np.ones(len(x), dtype=bool)
			for i in range(len(FL[0])):
			    s1other, s2other = FL[0][i], FL[1][i]+1
			    if i == j:
			        continue
			    other_mask[s1other:s2other] = 0

			popt1, pstd1, g_chisq, popt2, pstd2, f_chisq, skew, cover = \
			    fitFlare(x[other_mask], y[other_mask], yerr[other_mask], x1, x2)

			mu, std, g_amp = popt1[0], popt1[1], popt1[2]
			mu_err, std_err, g_amp_err = pstd1[0], pstd1[1], pstd1[2]
			    
			tpeak, fwhm, f_amp = popt2[0], popt2[1], popt2[2]
			tpeak_err, fwhm_err, f_amp_err = pstd2[0], pstd2[1], pstd2[2]

			f_fwhm_win = fwhm/(x2 - x1)
			g_fwhm_win = std/(x2 - x1)

			ed, ed_err = measureED(x, y, yerr, tpeak, fwhm)

			FL_files = np.append(FL_files, filename)
			FL_TICs = np.append(FL_TICs, TIC)
			FL_t0 = np.append(FL_t0, x1)
			FL_t1 = np.append(FL_t1, x2)
			FL_f0 = np.append(FL_f0, np.nanmedian(tbl['PDCSAP_FLUX'][s1:s2]))
			FL_f1 = np.append(FL_f1, np.nanmax(tbl['PDCSAP_FLUX'][s1:s2]))
			FL_ed = np.append(FL_ed, ed)
			FL_ed_err = np.append(FL_ed_err, ed_err)

			FL_skew = np.append(FL_skew, skew)
			FL_cover = np.append(FL_cover, cover)
			FL_mu = np.append(FL_mu, mu)
			FL_std = np.append(FL_std, std)
			FL_g_amp = np.append(FL_g_amp, g_amp)
			FL_mu_err = np.append(FL_mu_err, mu_err)
			FL_std_err = np.append(FL_std_err, std_err)
			FL_g_amp_err = np.append(FL_g_amp_err, g_amp_err)

			FL_tpeak = np.append(FL_tpeak, tpeak)
			FL_fwhm = np.append(FL_fwhm, fwhm)
			FL_f_amp = np.append(FL_f_amp, f_amp)
			FL_tpeak_err = np.append(FL_tpeak_err, tpeak_err)
			FL_fwhm_err = np.append(FL_fwhm_err, fwhm_err)
			FL_f_amp_err = np.append(FL_f_amp_err, f_amp_err)

			FL_g_chisq = np.append(FL_g_chisq, g_chisq)
			FL_f_chisq = np.append(FL_f_chisq, f_chisq)

			FL_g_fwhm_win = np.append(FL_g_fwhm_win, g_fwhm_win)
			FL_f_fwhm_win = np.append(FL_f_fwhm_win, f_fwhm_win)

			if makePlots and j < 15:
				row_idx = j//4
				col_idx = j%4
				axes_fl[row_idx][col_idx].errorbar(x[mask], y[mask], yerr=yerr[mask])
				axes_fl[row_idx][col_idx].scatter(x[s1:s2], y[s1:s2])

				if popt1[0] > 0:
					xmodel = np.linspace(x1, x2)
					ymodel = fh.aflare1(xmodel, tpeak, fwhm, f_amp)
					axes_fl[row_idx][col_idx].plot(xmodel, ymodel, label=r'$\chi_{f}$ = ' + '{:.3f}'.format(f_chisq) \
						                           + '\n FWHM/window = ' + '{:.2f}'.format(f_fwhm_win))
					ymodel = fh.gaussian(xmodel, mu, std, g_amp)
					axes_fl[row_idx][col_idx].plot(xmodel, ymodel, label=r'$\chi_{g}$ = ' + '{:.3f}'.format(g_chisq) \
						                           + '\n FWHM/window = ' + '{:.2f}'.format(g_fwhm_win))
					axes_fl[row_idx][col_idx].axvline(tpeak - fwhm/2, linestyle='--')
					axes_fl[row_idx][col_idx].axvline(tpeak + fwhm/2, linestyle='--')
					axes_fl[row_idx][col_idx].legend()
					axes_fl[row_idx][col_idx].set_title('Skew = ' + '{:.3f}'.format(skew))

		if makePlots:
			fig.suptitle(filename)
			axes[0].set_xlabel('Time [BJD - 2457000, days]')
			axes[0].set_ylabel('Flux [e-/s]')
			axes[1].set_xlabel('Time [BJD - 2457000, days]')
			axes[1].set_ylabel('Normalized Flux')
			axes[2].set_xlabel('Time [BJD - 2457000, days]')
			axes[2].set_ylabel('Rolling STD of GP')
			axes[3].set_xlabel('Time [BJD - 2457000, days]')
			axes[3].set_ylabel('Normalized Flux - GP')
			fig.savefig(plots_path + filename + '.png', format='png')

			if len(FL[0] > 0):
				fig_fl.suptitle(filename)
				fig_fl.savefig(plots_path + filename + '_flares.png', format='png')
             
			plt.clf()

		if writeLog:
			with open(log_path + prefix + '.log', 'a') as f:
				time_elapsed = timing.time() - start_time
				num_flares = len(FL[0])

				f.write('{:^15}'.format(str(k+1) + '/' + str(len(filenames))) + \
				        '{:<60}'.format(filename) + '{:<20}'.format(time_elapsed) + \
				        '{:<10}'.format(num_flares) + '\n')

		# Periodically write to the flare table file and param table file
		l = k+1
		ALL_TIC = pd.Series(filenames).str.split('-', expand=True).iloc[:,-3].astype('int')
		ALL_FILES = pd.Series(filenames).str.split('/', expand=True).iloc[:,-1]

		flare_out = pd.DataFrame(data={'file':FL_files,'TIC':FL_TICs, 't0':FL_t0, 't1':FL_t1, \
			                           'med_flux':FL_f0, 'peak_flux':FL_f1, 'ed':FL_ed, \
			                           'ed_err':FL_ed_err, 'skew':FL_skew, 'cover':FL_cover, \
			                           'mu':FL_mu, 'std':FL_std, 'g_amp': FL_g_amp, 'mu_err':FL_mu_err, \
			                           'std_err':FL_std_err, 'g_amp_err':FL_g_amp_err,'tpeak':FL_tpeak, \
			                           'fwhm':FL_fwhm, 'f_amp':FL_f_amp, 'tpeak_err':FL_tpeak_err, \
			                           'fwhm_err':FL_fwhm_err, 'f_amp_err':FL_f_amp_err,'f_chisq':FL_f_chisq, \
			                           'g_chisq':FL_g_chisq, 'f_fwhm_win':FL_f_fwhm_win, 'g_fwhm_win':FL_g_fwhm_win})
		flare_out.to_csv(log_path + prefix + '_flare_out.csv', index=False)

		param_out = pd.DataFrame(data={'file':ALL_FILES[:l], 'TIC':ALL_TIC[:l], 'med':P_median[:l], \
			                           's_window':P_s_window[:l], 'acf_1dt':P_acf_1dt[:l]})
		param_out.to_csv(log_path + prefix + '_param_out.csv', index=False)

def fitFlare(x, y, yerr, tstart, tstop, skew_fac=10):
	mask = (x > tstart) & (x < tstop)
	mu0 = (tstart + tstop)/2
	sig0 = (tstop - tstart)/2
	A0 = np.max(y)*100
	skew = 0

	try:
		# Fit a gaussian to the segment
		popt1, pcov1 = curve_fit(fh.gaussian, x[mask], y[mask], p0=(mu0, sig0, A0), sigma=yerr[mask])
		y_model = fh.gaussian(x[mask], popt1[0], popt1[1], popt1[2])
		chi1 = fh.redChiSq(y_model, y[mask], yerr[mask], len(y[mask]) - 3)

		# Fit the Davenport 2014 flare model to the segment
		popt2, pcov2 = curve_fit(fh.aflare1, x[mask], y[mask], p0=(mu0, sig0, A0), sigma=yerr[mask])
		y_model = fh.aflare1(x[mask], popt2[0], popt2[1], popt2[2])
		chi2 = fh.redChiSq(y_model, y[mask], yerr[mask], len(y[mask]) - 3)

		# If the flare model fit worked, calculate the skew by centering on the peak of the aflare model
		# Use a window scaled to the FWHM of the flare model for integration
		mu = popt2[0] #np.trapz(x[mask]*A*y[mask], x[mask])
		f_hwhm = popt2[1]/2
		t1_skew, t2_skew = mu - skew_fac*f_hwhm, mu + skew_fac*f_hwhm
		skew_mask = (x > t1_skew) & (x < t2_skew)

		# Measure the skew by treating time = x and flux = p(x). Calculate the
		# third moment of p(x)
		A = 1/np.trapz(y[skew_mask], x[skew_mask])
		var = np.trapz((x[skew_mask] - mu)**2*A*y[skew_mask], x[skew_mask])
		stddev = np.sqrt(np.fabs(var))
		skew = np.trapz((x[skew_mask] - mu)**3*A*y[skew_mask], x[skew_mask])/stddev**3
	except:
		traceback.print_exc()
		empty = np.zeros(3)
		return empty, empty, -1, empty, empty, -1, 0, 0

	n_pts = len(x[mask])
	n_pts_true = np.floor(((tstop-tstart)*u.d).to(u.min).value/2)
	coverage = n_pts/n_pts_true

	return popt1, np.sqrt(pcov1.diagonal()), chi1, popt2, np.sqrt(pcov2.diagonal()), chi2, skew, coverage

def measureED(x, y, yerr, tpeak, fwhm, num_fwhm=10):
    '''
    Measure the equivalent duration of a flare in a smoothed light
    curve. FINDflare typically doesnt identify the entire flare, so
    integrate num_fwhm/2*fwhm away from the peak. As long as the light 
    curve is flat away from the flare, the region around the flare should
    not significantly contribute.

    Parameters
    ----------
    x : numpy array
        time values from the entire light curve
    y : numpy array
        flux values from the entire light curve
    yerr : numpy array
        error in the flux values
    tpeak : float
        Peak time of the flare detection
    fwhm : float
        Full-width half maximum of the flare
    num_fwhm : float, optional
        Size of the integration window in units of fwhm
    Returns
    -------
        ED - Equivalent duration of the flare
        ED_err - The uncertainty in the equivalent duration
    '''

    try:
        width = fwhm*num_fwhm
        istart = np.argwhere(x > tpeak - width/2)[0]
        ipeak = np.argwhere(x > tpeak)[0]
        istop = np.argwhere(x > tpeak + width/2)[0]
    
        dx = np.diff(x)
        x = x[:-1]
        y = y[:-1]
        yerr = yerr[:-1]
        mask = (x > x[istart]) & (x < x[istop])
        ED = np.trapz(y[mask], x[mask])
        ED_err = np.sqrt(np.sum((dx[mask]*yerr[mask])**2))

    except IndexError:
        return -1, -1
    
    return ED, ED_err

def iterGP(x, y, yerr, period_guess, acf_1pk, num_iter=20, ax=None, n_samp=4000):
    # Here is the kernel we will use for the GP regression
    # It consists of a sum of two stochastically driven damped harmonic
    # oscillators. One of the terms has Q fixed at 1/sqrt(2), which
    # forces it to be non-periodic. There is also a white noise term
    # included.

    # Do some aggressive sigma clipping
    m = np.ones(len(x), dtype=bool)
    while True:
        mu = np.mean(y[m])
        sig = np.std(y[m])
        m0 = y - mu < 3 * sig
        if np.all(m0 == m):
            break
        m = m0
    x_clip, y_clip, yerr_clip = x[m], y[m], yerr[m]

    if len(x_clip) < n_samp:
        n_samp = len(x_clip)

    # Randomly select n points from the light curve for the GP fit
    x_ind_rand = np.random.choice(len(x_clip), n_samp, replace=False)
    x_ind = x_ind_rand[np.argsort(x_clip[x_ind_rand])]

    x_gp = x_clip[x_ind]
    y_gp = y_clip[x_ind]
    yerr_gp = yerr_clip[x_ind]
    
    # A non-periodic component
    Q = 1.0 / np.sqrt(2.0)
    w0 = 3.0
    S0 = np.var(y_gp) / (w0 * Q)
    bounds = dict(log_S0=(-20, 15), log_Q=(-15, 15), log_omega0=(-15, 15))
    kernel = terms.SHOTerm(log_S0=np.log(S0), log_Q=np.log(Q), log_omega0=np.log(w0),
                           bounds=bounds)
    kernel.freeze_parameter('log_Q')

    # A periodic component
    Q = 1.0
    w0 = 2*np.pi/period_guess
    S0 = np.var(y_gp) / (w0 * Q)
    kernel += terms.SHOTerm(log_S0=np.log(S0), log_Q=np.log(Q), log_omega0=np.log(w0),
                            bounds=bounds)

    # Now calculate the covariance matrix using the initial
    # kernel parameters
    gp = celerite.GP(kernel, mean=np.mean(y_gp))
    gp.compute(x_gp, yerr_gp)

    def neg_log_like(params, y, gp, m):
        gp.set_parameter_vector(params)
        return -gp.log_likelihood(y[m])

    def grad_neg_log_like(params, y, gp,m ):
        gp.set_parameter_vector(params)
        return -gp.grad_log_likelihood(y[m])[1]

    bounds = gp.get_parameter_bounds()
    initial_params = gp.get_parameter_vector()
    
    if ax:
    	ax.plot(x_gp, y_gp)

    # Find the best fit kernel parameters. We want to try to ignore the flares
    # when we do the fit. To do this, we will repeatedly find the best fit
    # solution to the kernel model, calculate the covariance matrix, predict
    # the flux and then mask out points based on how far they deviate from
    # the model. After a few passes, this should cause the model to fit mostly
    # to periodic features.
    m = np.ones(len(x_gp), dtype=bool)
    for i in range(num_iter):
        n_pts_prev = np.sum(m)
        gp.compute(x_gp[m], yerr_gp[m])
        soln = minimize(neg_log_like, initial_params, jac=grad_neg_log_like,
                        method='L-BFGS-B', bounds=bounds, args=(y_gp, gp, m))
        gp.set_parameter_vector(soln.x)
        initial_params = soln.x
        mu, var = gp.predict(y_gp[m], x_gp, return_var=True)
        sig = np.sqrt(var + yerr_gp**2)

        if ax:
        	ax.plot(x_gp, mu)

        m0 = y_gp - mu < sig
        m[m==1] = m0[m==1]
        n_pts = np.sum(m)
        print(n_pts, n_pts_prev)
        if n_pts <= 10:
            raise ValueError('GP iteration threw out too many points')
            break
        if (n_pts == n_pts_prev):
            break

    gp.compute(x_gp[m], yerr_gp[m])
    mu, var = gp.predict(y_gp[m], x_gp, return_var=True)
    
    return x_gp, mu, var, gp.get_parameter_vector()

# Same as iterGP, but uses the RotationTerm kernel from the exoplanet package
def iterGP_rotation(x, y, yerr, period_guess, acf_1pk, num_iter=20, ax=None, n_samp=4000):
    # Here is the kernel we will use for the GP regression
    # It consists of a sum of two stochastically driven damped harmonic
    # oscillators. One of the terms has Q fixed at 1/sqrt(2), which
    # forces it to be non-periodic. There is also a white noise term
    # included.

    # Do some aggressive sigma clipping
    m = np.ones(len(x), dtype=bool)
    while True:
        mu = np.mean(y[m])
        sig = np.std(y[m])
        m0 = y - mu < 3 * sig
        if np.all(m0 == m):
            break
        m = m0
    x_clip, y_clip, yerr_clip = x[m], y[m], yerr[m]

    if len(x_clip) < n_samp:
        n_samp = len(x_clip)

    # Randomly select n points from the light curve for the GP fit
    x_ind_rand = np.random.choice(len(x_clip), n_samp, replace=False)
    x_ind = x_ind_rand[np.argsort(x_clip[x_ind_rand])]

    x_gp = x_clip[x_ind]
    y_gp = y_clip[x_ind]
    yerr_gp = yerr_clip[x_ind]
    
    if ax:
    	ax.plot(x_gp, y_gp)

    # Find the best fit kernel parameters. We want to try to ignore the flares
    # when we do the fit. To do this, we will repeatedly find the best fit
    # solution to the kernel model, calculate the covariance matrix, predict
    # the flux and then mask out points based on how far they deviate from
    # the model. After a few passes, this should cause the model to fit mostly
    # to periodic features.
    m = np.ones(len(x_gp), dtype=bool)
    for i in range(num_iter):
        n_pts_prev = np.sum(m)
<<<<<<< HEAD
        mu, var, map_soln = predict(x_gp, y_gp, yerr_gp, m)
=======
        mu, var, map_soln = predict(x_gp, y_gp, yerr_gp, m, acf_1pk)
>>>>>>> e962741f
        mu += 1
        sig = np.sqrt(var + yerr_gp**2)

        if ax:
        	ax.plot(x_gp, mu)

        m0 = y_gp - mu < sig
        m[m==1] = m0[m==1]
        n_pts = np.sum(m)
        print(n_pts, n_pts_prev)
        if n_pts <= 10:
            raise ValueError('GP iteration threw out too many points')
            break
        if (n_pts_prev - n_pts) <= 3:
            print('Done')
            break

<<<<<<< HEAD
    mu, var, map_soln = predict(x_gp, y_gp, yerr_gp, m)
    
    return x_gp, mu, var, map_soln

def predict(x, y, yerr, m):
=======
    mu, var, map_soln = predict(x_gp, y_gp, yerr_gp, m, acf_1pk)
    
    return x_gp, mu, var, map_soln

def predict(x, y, yerr, m, period_guess):
>>>>>>> e962741f
    with pm.Model() as model:
        # The parameters of the RotationTerm kernel
        logamp = pm.Normal("logamp", mu=np.log(np.var(y[m])), sd=5.0)
        logperiod = pm.Normal("logperiod", mu=np.log(period_guess), sd=5.0)
        logQ0 = pm.Normal("logQ0", mu=1.0, sd=10.0)
        logdeltaQ = pm.Normal("logdeltaQ", mu=2.0, sd=10.0)
        mix = pm.Uniform("mix", lower=0.0, upper=1.0)

         # Track the period as a deterministic
        period = pm.Deterministic("period", tt.exp(logperiod))

        # Set up the Gaussian Process model
        kernel = xo.gp.terms.RotationTerm(
            log_amp=logamp,
            period=period,
            log_Q0=logQ0,
            log_deltaQ=logdeltaQ,
            mix=mix
        )
        gp = xo.gp.GP(kernel, x[m], yerr[m]**2, J=4)

        # Compute the Gaussian Process likelihood and add it into the
        # the PyMC3 model as a "potential"
        pm.Potential("loglike", gp.log_likelihood(y[m] - 1))

        # Optimize to find the maximum a posteriori parameters
        map_soln = xo.optimize(start=model.test_point, verbose=False)

        mu, var = xo.utils.eval_in_model(gp.predict(x, return_var=True), map_soln)
        
    return mu, var, map_soln<|MERGE_RESOLUTION|>--- conflicted
+++ resolved
@@ -1,5 +1,3 @@
-#import matplotlib.pylab as plt
-
 import os
 import numpy as np
 import pandas as pd
@@ -156,26 +154,10 @@
 					ax = None
 				times, smo, var, params = iterGP_rotation(df_tbl['TIME'].values, df_tbl['PDCSAP_FLUX'].values/median, \
 				                          df_tbl['PDCSAP_FLUX_ERR'].values/median, acf_1dt, acf_1pk, ax=ax)
-<<<<<<< HEAD
-                
-                gp_log_s2 = params['logs2']
-                gp_log_amp = params['logamp']
-                gp_log_period = params['logperiod']
-                gp_log_q0 = params['logq0']
-                gp_log_delta_q = params['logdeltaq']
-                gp_mix = params['mix']
-                gp_period = params['period']
-
-                param_list = [gp_log_s2, gp_log_amp, gp_log_period, gp_log_q0, gp_log_delta_q,\
-                             gp_mix, gp_period]
-
-				np.savetxt(gp_param_file, param_list)
-=======
 
 
 				np.savetxt(gp_param_file, params['logs2'], params['logamp'], params['logperiod'], \
                                            params['logq0'], params['logdeltaq'], params['mix'], params['period'])
->>>>>>> e962741f
 				np.savetxt(gp_data_file, (times, smo, var))
 
 			except:
@@ -561,72 +543,60 @@
     # the flux and then mask out points based on how far they deviate from
     # the model. After a few passes, this should cause the model to fit mostly
     # to periodic features.
-    m = np.ones(len(x_gp), dtype=bool)
-    for i in range(num_iter):
-        n_pts_prev = np.sum(m)
-<<<<<<< HEAD
-        mu, var, map_soln = predict(x_gp, y_gp, yerr_gp, m)
-=======
-        mu, var, map_soln = predict(x_gp, y_gp, yerr_gp, m, acf_1pk)
->>>>>>> e962741f
-        mu += 1
-        sig = np.sqrt(var + yerr_gp**2)
-
-        if ax:
-        	ax.plot(x_gp, mu)
-
-        m0 = y_gp - mu < sig
-        m[m==1] = m0[m==1]
-        n_pts = np.sum(m)
-        print(n_pts, n_pts_prev)
-        if n_pts <= 10:
-            raise ValueError('GP iteration threw out too many points')
-            break
-        if (n_pts_prev - n_pts) <= 3:
-            print('Done')
-            break
-
-<<<<<<< HEAD
-    mu, var, map_soln = predict(x_gp, y_gp, yerr_gp, m)
+    with pm.Model() as model:
+        m = np.ones(len(x_gp), dtype=bool)
+        for i in range(num_iter):
+            n_pts_prev = np.sum(m)
+            mu, var, map_soln = predict(x_gp, y_gp, yerr_gp, m, acf_1pk, model)
+            mu += 1
+            sig = np.sqrt(var + yerr_gp**2)
+
+            if ax:
+                ax.plot(x_gp, mu)
+
+            m0 = y_gp - mu < sig
+            m[m==1] = m0[m==1]
+            n_pts = np.sum(m)
+            print(n_pts, n_pts_prev)
+            if n_pts <= 10:
+                raise ValueError('GP iteration threw out too many points')
+                break
+            if (n_pts_prev - n_pts) <= 3:
+                print('Done')
+                break
+
+        mu, var, map_soln = predict(x_gp, y_gp, yerr_gp, m, acf_1pk, model)
     
     return x_gp, mu, var, map_soln
 
-def predict(x, y, yerr, m):
-=======
-    mu, var, map_soln = predict(x_gp, y_gp, yerr_gp, m, acf_1pk)
-    
-    return x_gp, mu, var, map_soln
-
-def predict(x, y, yerr, m, period_guess):
->>>>>>> e962741f
-    with pm.Model() as model:
-        # The parameters of the RotationTerm kernel
-        logamp = pm.Normal("logamp", mu=np.log(np.var(y[m])), sd=5.0)
-        logperiod = pm.Normal("logperiod", mu=np.log(period_guess), sd=5.0)
-        logQ0 = pm.Normal("logQ0", mu=1.0, sd=10.0)
-        logdeltaQ = pm.Normal("logdeltaQ", mu=2.0, sd=10.0)
-        mix = pm.Uniform("mix", lower=0.0, upper=1.0)
-
-         # Track the period as a deterministic
-        period = pm.Deterministic("period", tt.exp(logperiod))
-
-        # Set up the Gaussian Process model
-        kernel = xo.gp.terms.RotationTerm(
-            log_amp=logamp,
-            period=period,
-            log_Q0=logQ0,
-            log_deltaQ=logdeltaQ,
-            mix=mix
-        )
-        gp = xo.gp.GP(kernel, x[m], yerr[m]**2, J=4)
-
-        # Compute the Gaussian Process likelihood and add it into the
-        # the PyMC3 model as a "potential"
-        pm.Potential("loglike", gp.log_likelihood(y[m] - 1))
-
-        # Optimize to find the maximum a posteriori parameters
-        map_soln = xo.optimize(start=model.test_point, verbose=False)
-
-        mu, var = xo.utils.eval_in_model(gp.predict(x, return_var=True), map_soln)
+def predict(x, y, yerr, m, period_guess, model):
+    # The parameters of the RotationTerm kernel
+    logamp = pm.Normal("logamp", mu=np.log(np.var(y[m])), sd=5.0)
+    logperiod = pm.Normal("logperiod", mu=np.log(period_guess), sd=5.0)
+    logQ0 = pm.Normal("logQ0", mu=1.0, sd=10.0)
+    logdeltaQ = pm.Normal("logdeltaQ", mu=2.0, sd=10.0)
+    mix = pm.Uniform("mix", lower=0.0, upper=1.0)
+
+     # Track the period as a deterministic
+    period = pm.Deterministic("period", tt.exp(logperiod))
+
+    # Set up the Gaussian Process model
+    kernel = xo.gp.terms.RotationTerm(
+        log_amp=logamp,
+        period=period,
+        log_Q0=logQ0,
+        log_deltaQ=logdeltaQ,
+        mix=mix
+    )
+    gp = xo.gp.GP(kernel, x[m], yerr[m]**2, J=4)
+
+    # Compute the Gaussian Process likelihood and add it into the
+    # the PyMC3 model as a "potential"
+    pm.Potential("loglike", gp.log_likelihood(y[m] - 1))
+
+    # Optimize to find the maximum a posteriori parameters
+    map_soln = xo.optimize(start=model.test_point, verbose=False)
+
+    mu, var = xo.utils.eval_in_model(gp.predict(x, return_var=True), map_soln)
         
     return mu, var, map_soln