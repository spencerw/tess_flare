--- conflicted
+++ resolved
@@ -151,11 +151,7 @@
 				else:
 					ax = None
 				smo, params = iterGP(df_tbl['TIME'], df_tbl['PDCSAP_FLUX']/median, \
-<<<<<<< HEAD
-				                     df_tbl['PDCSAP_FLUX_ERR']/median, acf_1dt, acf_1pk ax=ax)
-=======
 				                     df_tbl['PDCSAP_FLUX_ERR']/median, acf_1dt, acf_1pk, ax=ax)
->>>>>>> e58da7b1
 
 				gp_log_s00 = params[0]
 				gp_log_omega00 = params[1]
